--- conflicted
+++ resolved
@@ -21,22 +21,10 @@
 from tqdm.auto import tqdm
 from rich.progress import Progress
 
-<<<<<<< HEAD
 from ..geometry import get_points, sjoin_points, set_points_metadata
 from ..tools._neighborhoods import _count_neighbors
 from ..tools._shape_features import analyze_shapes
 
-=======
-from bento._settings import settings
-from bento._utils import register_points, track
-from bento.geometry import get_points, sindex_points
-from bento.tools._neighborhoods import _count_neighbors
-from bento.tools._shape_features import analyze_shapes
-
-
-@track
-@register_points("cell_raster", ["flux", "flux_embed", "flux_counts"])
->>>>>>> e18f90d0
 def flux(
     sdata: SpatialData,
     points_key: str = "transcripts",
@@ -89,7 +77,6 @@
         .table.uns["flux_variance_ratio"] : np.ndarray
             [components] array of explained variance ratio for each component.
     """
-<<<<<<< HEAD
 
     if f"{instance_key}_raster" in sdata.points and len(sdata.points[f"{instance_key}_raster"].columns) > 3 and not recompute:
         return
@@ -99,16 +86,6 @@
 
     points = get_points(sdata, points_key=points_key, astype="pandas", sync=True)
     points = points[[instance_key, feature_key, "x", "y"]].sort_values(instance_key)
-=======
-
-    adata = data.copy() if copy else data
-
-    settings.log.start("Running flux().")
-
-    # Get points
-    adata.uns["points"] = get_points(adata).sort_values("cell")
-    points = get_points(adata)[["cell", "gene", "x", "y"]]
->>>>>>> e18f90d0
 
     # Only use highly variable genes
     if use_highly_variable:
@@ -148,31 +125,19 @@
         feature_kws=dict(raster={"step": step}),
     )
 
-<<<<<<< HEAD
     raster_points = get_points(sdata, points_key=f"{instance_key}_raster", astype="pandas", sync=True).sort_values(instance_key)
 
     # Extract gene names and codes
     gene_names = points[feature_key].cat.categories.tolist()
     n_genes = len(gene_names)
-=======
-    # Long dataframe of raster points
-    adata.uns["cell_raster"] = adata.uns["cell_raster"].sort_values("cell")
-    raster_points = adata.uns["cell_raster"]
-
->>>>>>> e18f90d0
 
     points_grouped = points.groupby(instance_key)
     rpoints_grouped = raster_points.groupby(instance_key)
     cells = list(points_grouped.groups.keys())
-<<<<<<< HEAD
 
     cell_composition = sdata.table[cells, gene_names].X.toarray()
     
     # Compute cell composition
-=======
-    # Compute cell composition for each cell
-    cell_composition = adata[cells, gene_names].X.toarray()
->>>>>>> e18f90d0
     cell_composition = cell_composition / (cell_composition.sum(axis=1).reshape(-1, 1))
     cell_composition = np.nan_to_num(cell_composition)
 
@@ -225,34 +190,6 @@
     # Stack all cells
     cell_fluxs = vstack(cell_fluxs) if len(cell_fluxs) > 1 else cell_fluxs[0]
     cell_fluxs.data = np.nan_to_num(cell_fluxs.data)
-<<<<<<< HEAD
-    pbar.update()
-
-    # todo: Slow step, try algorithm="randomized" may be faster
-    pbar.set_description(emoji.emojize("Reducing"))
-    n_components = min(n_genes - 1, 10)
-    pca_model = TruncatedSVD(
-        n_components=n_components, algorithm="randomized", random_state=random_state
-    ).fit(cell_fluxs)
-    flux_embed = pca_model.transform(cell_fluxs)
-    variance_ratio = pca_model.explained_variance_ratio_
-
-    # For color visualization of flux embeddings
-    flux_color = vec2color(flux_embed, fmt="hex", vmin=0.1, vmax=0.9)
-    pbar.update()
-    pbar.set_description(emoji.emojize("Saving"))
-
-    flux_df = pd.DataFrame(cell_fluxs.todense().tolist(), columns=gene_names)
-    flux_embed_df = pd.DataFrame(flux_embed.tolist(), columns=[f'flux_embed_{i}' for i in range(len(flux_embed.tolist()[0]))])
-    raster_points = pd.concat([raster_points, flux_df, flux_embed_df], axis=1, join='outer', ignore_index=False)
-
-    raster_points["flux_color"] = flux_color
-    flux_df = raster_points.drop(columns=["x", "y", instance_key])
-    set_points_metadata(sdata, points_key=f"{instance_key}_raster", metadata=flux_df)
-
-    sdata.table.uns["flux_variance_ratio"] = variance_ratio
-    sdata.table.uns["flux_genes"] = gene_names  # gene names
-=======
     rpoints_counts = np.concatenate(rpoint_counts)
 
     settings.log.step("SVD")
@@ -273,28 +210,24 @@
     flux_sv = svd_model.components_
     variance_ratio = svd_model.explained_variance_ratio_
 
-    # Use the elbow method to determine the number of components to keep
-    kl = KneeLocator(
-        range(len(variance_ratio)), variance_ratio, curve="convex", direction="decreasing"
-    )
-    if kl.elbow is not None:
-        n_components = kl.elbow
-    else:
-        n_components = len(variance_ratio)
-
-    settings.log.step("Saving results")
-    adata.uns["flux"] = cell_fluxs  # sparse gene embedding
-    adata.uns["flux_genes"] = gene_names  # gene names
-    adata.uns["flux_embed"] = flux_embed
-    adata.uns["flux_sv"] = flux_sv
-    adata.uns["flux_n_components"] = n_components
-    adata.uns["flux_counts"] = rpoints_counts
-    adata.uns["flux_variance_ratio"] = variance_ratio
->>>>>>> e18f90d0
+    # For color visualization of flux embeddings
+    flux_color = vec2color(flux_embed, fmt="hex", vmin=0.1, vmax=0.9)
+    pbar.update()
+    pbar.set_description(emoji.emojize("Saving"))
+
+    flux_df = pd.DataFrame(cell_fluxs.todense().tolist(), columns=gene_names)
+    flux_embed_df = pd.DataFrame(flux_embed.tolist(), columns=[f'flux_embed_{i}' for i in range(len(flux_embed.tolist()[0]))])
+    raster_points = pd.concat([raster_points, flux_df, flux_embed_df], axis=1, join='outer', ignore_index=False)
+
+    raster_points["flux_color"] = flux_color
+    flux_df = raster_points.drop(columns=["x", "y", instance_key])
+    set_points_metadata(sdata, points_key=f"{instance_key}_raster", metadata=flux_df)
+
+    sdata.table.uns["flux_variance_ratio"] = variance_ratio
+    sdata.table.uns["flux_genes"] = gene_names  # gene names
 
     settings.log.end("Done.")
 
-<<<<<<< HEAD
 def vec2color(
     vec: np.ndarray,
     fmt: Literal[
@@ -314,12 +247,6 @@
         color = np.apply_along_axis(mpl.colors.to_hex, 1, color, keep_alpha=True)
     return color
 
-=======
-    return adata if copy else None
-
-
-@track
->>>>>>> e18f90d0
 def fluxmap(
     sdata: SpatialData,
     points_key: str = "transcripts",
@@ -373,22 +300,10 @@
         raise ValueError(
             "Flux embedding has not been computed. Run `bento.tl.flux()` first."
         )
-<<<<<<< HEAD
     
     flux_embed = raster_points.filter(like='flux_embed_')
     sorted_column_names = sorted(flux_embed.columns.tolist(), key=lambda x: int(x.split('_')[-1]))
     flux_embed = flux_embed[sorted_column_names].to_numpy()
-=======
-
-    if n_components is None:
-        n_components = adata.uns["flux_n_components"]
-    flux_embed = adata.uns["flux_embed"][:, :n_components]
-    raster_points = adata.uns["cell_raster"]
-    flux_counts = adata.uns["flux_counts"]
-
-    # Exclude points with low counts
-    valid_points = flux_counts > min_points
->>>>>>> e18f90d0
 
     if isinstance(n_clusters, int):
         n_clusters = [n_clusters]
@@ -530,4 +445,5 @@
     pbar.update()
     pbar.set_description("Done")
     pbar.close()
+
     