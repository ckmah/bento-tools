[project]
name = "bento-tools"
version = "2.1.3"
description = "A toolkit for subcellular analysis of spatial transcriptomics data"
authors = [
    { name = "ckmah", email = "clarence.k.mah@gmail.com" }
]
dependencies = [
    "adjusttext>=1.1.1",
    "astropy>=6.0.1",
<<<<<<< HEAD
=======
    "dask>=2024.2.1",
>>>>>>> 734a12a6
    "decoupler>=1.7.0",
    "emoji>=2.11.0",
    "kneed>=0.8.5",
    "matplotlib-scalebar>=0.8.1",
    "minisom>=2.3.2",
<<<<<<< HEAD
    "pandas>=2.2.2",
=======
    "pandas>=2.0.0",
>>>>>>> 734a12a6
    "rasterio>=1.3.9",
    "rtree>=1.2.0",
    "scipy~=1.10.0",
    "seaborn>=0.13.2",
    "shapely~=2.0.1",
    "sparse>=0.15.1",
<<<<<<< HEAD
    "spatialdata>=0.2.2",
=======
    "spatialdata>=0.1.0",
>>>>>>> 734a12a6
    "tensorly>=0.8.1",
    "tqdm>=4.66.2",
    "upsetplot>=0.9.0",
    "xgboost>=2.0.3",
    "statsmodels>=0.14.1",
    "scikit-learn>=1.4.2",
    "ipywidgets>=8.1.5",
]
license = "BSD-2-Clause"
readme = "README.md"
requires-python = ">= 3.10"

[project.optional-dependencies]
docs = [
    "sphinx>=7.2.6",
    "sphinx-design>=0.5.0",
    "sphinxawesome-theme>=5.1.1",
    "myst-nb>=1.0.0",
    "sphinx-autodoc-typehints>=2.0.1",
    "sphinx-autobuild<=2024.2.4",
]
extras = [
    "torch>=2.2.2",
    "spatialdata-plot>=0.2.4",
]
all = [
    "bento-tools[docs]",
    "bento-tools[extras]",
]

[build-system]
requires = ["hatchling"]
build-backend = "hatchling.build"

[tool.rye]
managed = true
dev-dependencies = [
    "pytest>=8.2.2",
    "pytest-cov>=5.0.0",
    "pytest-watcher>=0.4.2",
    "pytest-mock>=3.14.0",
]

[tool.hatch.build]
include = [
    "bento/datasets/datasets.csv",
    "bento/models/**/*",
    "bento/tools/gene_sets/*",
]

[tool.hatch.metadata]
allow-direct-references = true

[tool.hatch.build.targets.wheel]
packages = ["bento"]<|MERGE_RESOLUTION|>--- conflicted
+++ resolved
@@ -2,37 +2,23 @@
 name = "bento-tools"
 version = "2.1.3"
 description = "A toolkit for subcellular analysis of spatial transcriptomics data"
-authors = [
-    { name = "ckmah", email = "clarence.k.mah@gmail.com" }
-]
+authors = [{ name = "ckmah", email = "clarence.k.mah@gmail.com" }]
 dependencies = [
     "adjusttext>=1.1.1",
     "astropy>=6.0.1",
-<<<<<<< HEAD
-=======
-    "dask>=2024.2.1",
->>>>>>> 734a12a6
     "decoupler>=1.7.0",
     "emoji>=2.11.0",
     "kneed>=0.8.5",
     "matplotlib-scalebar>=0.8.1",
     "minisom>=2.3.2",
-<<<<<<< HEAD
     "pandas>=2.2.2",
-=======
-    "pandas>=2.0.0",
->>>>>>> 734a12a6
     "rasterio>=1.3.9",
     "rtree>=1.2.0",
     "scipy~=1.10.0",
     "seaborn>=0.13.2",
     "shapely~=2.0.1",
     "sparse>=0.15.1",
-<<<<<<< HEAD
     "spatialdata>=0.2.2",
-=======
-    "spatialdata>=0.1.0",
->>>>>>> 734a12a6
     "tensorly>=0.8.1",
     "tqdm>=4.66.2",
     "upsetplot>=0.9.0",
@@ -54,14 +40,8 @@
     "sphinx-autodoc-typehints>=2.0.1",
     "sphinx-autobuild<=2024.2.4",
 ]
-extras = [
-    "torch>=2.2.2",
-    "spatialdata-plot>=0.2.4",
-]
-all = [
-    "bento-tools[docs]",
-    "bento-tools[extras]",
-]
+extras = ["torch>=2.2.2", "spatialdata-plot>=0.2.4"]
+all = ["bento-tools[docs]", "bento-tools[extras]"]
 
 [build-system]
 requires = ["hatchling"]
